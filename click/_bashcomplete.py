import os
import re
from .utils import echo
from .parser import split_arg_string
from .core import MultiCommand, Option, Argument

COMPLETION_SCRIPT = '''
%(complete_func)s() {
    COMPREPLY=( $( env COMP_WORDS="${COMP_WORDS[*]}" \\
                   COMP_CWORD=$COMP_CWORD \\
                   %(autocomplete_var)s=complete $1 ) )
    return 0
}

complete -F %(complete_func)s -o default %(script_names)s
'''

_invalid_ident_char_re = re.compile(r'[^a-zA-Z0-9_]')


def get_completion_script(prog_name, complete_var):
    cf_name = _invalid_ident_char_re.sub('', prog_name.replace('-', '_'))
    return (COMPLETION_SCRIPT % {
        'complete_func': '_%s_completion' % cf_name,
        'script_names': prog_name,
        'autocomplete_var': complete_var,
    }).strip() + ';'


def resolve_ctx(cli, prog_name, args):
    ctx = cli.make_context(prog_name, args, resilient_parsing=True)
<<<<<<< HEAD
    while ctx.args + ctx.protected_args and isinstance(ctx.command, MultiCommand):
=======
    while ctx.protected_args + ctx.args and isinstance(ctx.command, MultiCommand):
>>>>>>> c3da8616
        a = ctx.protected_args + ctx.args
        cmd = ctx.command.get_command(ctx, a[0])
        if cmd is None:
            return None
        ctx = cmd.make_context(a[0], a[1:], parent=ctx, resilient_parsing=True)
    return ctx


def get_choices(cli, prog_name, args, incomplete):
    ctx = resolve_ctx(cli, prog_name, args)
    if ctx is None:
        return

    choices = []
    if incomplete and not incomplete[:1].isalnum():
        for param in ctx.command.params:
            if not isinstance(param, Option):
                continue
            choices.extend(param.opts)
            choices.extend(param.secondary_opts)
    elif isinstance(ctx.command, MultiCommand):
        choices.extend(ctx.command.list_commands(ctx))
    else:
        for param in ctx.command.params:
            if isinstance(param, Argument):
                value = ctx.params[param.name]
                if (value == None) or (isinstance(value, tuple) and (len(value) < param.nargs or param.nargs == -1)):
                    try:
                        if callable(param.autocompletion):
                            choices.extend(param.autocompletion(ctx=ctx,
                                                                args=args,
                                                                incomplete=incomplete))
                        else:
                            choices.extend(param.autocompletion)
                    except AttributeError:
                        pass
                    break

    for item in choices:
        if item.startswith(incomplete):
            yield item


def do_complete(cli, prog_name):
    cwords = split_arg_string(os.environ['COMP_WORDS'])
    cword = int(os.environ['COMP_CWORD'])
    args = cwords[1:cword]
    try:
        incomplete = cwords[cword]
    except IndexError:
        incomplete = ''

    for item in get_choices(cli, prog_name, args, incomplete):
        echo(item)

    return True


def bashcomplete(cli, prog_name, complete_var, complete_instr):
    if complete_instr == 'source':
        echo(get_completion_script(prog_name, complete_var))
        return True
    elif complete_instr == 'complete':
        return do_complete(cli, prog_name)
    return False<|MERGE_RESOLUTION|>--- conflicted
+++ resolved
@@ -29,11 +29,7 @@
 
 def resolve_ctx(cli, prog_name, args):
     ctx = cli.make_context(prog_name, args, resilient_parsing=True)
-<<<<<<< HEAD
-    while ctx.args + ctx.protected_args and isinstance(ctx.command, MultiCommand):
-=======
     while ctx.protected_args + ctx.args and isinstance(ctx.command, MultiCommand):
->>>>>>> c3da8616
         a = ctx.protected_args + ctx.args
         cmd = ctx.command.get_command(ctx, a[0])
         if cmd is None:
