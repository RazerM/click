# -*- coding: utf-8 -*-

import click
from click._bashcomplete import get_choices


def test_single_command():
    @click.command()
    @click.option('--local-opt')
    def cli(local_opt):
        pass

    assert list(get_choices(cli, 'lol', [], '-')) == ['--local-opt']
    assert list(get_choices(cli, 'lol', [], '')) == []


def test_boolean_flag():
    @click.command()
    @click.option('--shout/--no-shout', default=False)
    def cli(local_opt):
        pass

    assert list(get_choices(cli, 'lol', [], '-')) == ['--shout', '--no-shout']


def test_multi_value_option():
    @click.group()
    @click.option('--pos', nargs=2, type=float)
    def cli(local_opt):
        pass

    @cli.command()
    @click.option('--local-opt')
    def sub(local_opt):
        pass

    assert list(get_choices(cli, 'lol', [], '-')) == ['--pos']
    assert list(get_choices(cli, 'lol', ['--pos'], '')) == []
    assert list(get_choices(cli, 'lol', ['--pos', '1.0'], '')) == []
    assert list(get_choices(cli, 'lol', ['--pos', '1.0', '1.0'], '')) == ['sub']


def test_multi_option():
    @click.command()
    @click.option('--message', '-m', multiple=True)
    def cli(local_opt):
        pass

    assert list(get_choices(cli, 'lol', [], '-')) == ['--message', '-m']
    assert list(get_choices(cli, 'lol', ['-m'], '')) == []


def test_small_chain():
    @click.group()
    @click.option('--global-opt')
    def cli(global_opt):
        pass

    @cli.command()
    @click.option('--local-opt')
    def sub(local_opt):
        pass

    assert list(get_choices(cli, 'lol', [], '')) == ['sub']
    assert list(get_choices(cli, 'lol', [], '-')) == ['--global-opt']
    assert list(get_choices(cli, 'lol', ['sub'], '')) == []
    assert list(get_choices(cli, 'lol', ['sub'], '-')) == ['--local-opt']


def test_long_chain():
    @click.group('cli')
    @click.option('--cli-opt')
    def cli(cli_opt):
        pass

    @cli.group('asub')
    @click.option('--asub-opt')
    def asub(asub_opt):
        pass

    @asub.group('bsub')
    @click.option('--bsub-opt')
    def bsub(bsub_opt):
        pass

    COLORS = ['red', 'green', 'blue']
    def get_colors(ctx, args, incomplete):
        return COLORS

    CSUB_OPT_CHOICES = ['foo', 'bar']
    CSUB_CHOICES = ['bar', 'baz']
    @bsub.command('csub')
    @click.option('--csub-opt', type=click.Choice(CSUB_OPT_CHOICES))
    @click.option('--csub', type=click.Choice(CSUB_CHOICES))
    @click.argument('color', autocompletion=get_colors)
    def csub(csub_opt, color):
        pass

    assert list(get_choices(cli, 'lol', [], '-')) == ['--cli-opt']
    assert list(get_choices(cli, 'lol', [], '')) == ['asub']
    assert list(get_choices(cli, 'lol', ['asub'], '-')) == ['--asub-opt']
    assert list(get_choices(cli, 'lol', ['asub'], '')) == ['bsub']
    assert list(get_choices(cli, 'lol', ['asub', 'bsub'], '-')) == ['--bsub-opt']
    assert list(get_choices(cli, 'lol', ['asub', 'bsub'], '')) == ['csub']
<<<<<<< HEAD
    assert list(get_choices(cli, 'lol', ['asub', 'bsub', 'csub'], '-')) == ['--csub-opt', '--csub']
    assert list(get_choices(cli, 'lol', ['asub', 'bsub', 'csub', '--csub-opt'], '')) == CSUB_OPT_CHOICES
    assert list(get_choices(cli, 'lol', ['asub', 'bsub', 'csub'], '--csub')) == ['--csub-opt', '--csub']
    assert list(get_choices(cli, 'lol', ['asub', 'bsub', 'csub', '--csub'], '')) == CSUB_CHOICES
    assert list(get_choices(cli, 'lol', ['asub', 'bsub', 'csub', '--csub-opt'], 'f')) == ['foo']
    assert list(get_choices(cli, 'lol', ['asub', 'bsub', 'csub'], '')) == COLORS
    assert list(get_choices(cli, 'lol', ['asub', 'bsub', 'csub'], 'b')) == ['blue']
=======
    assert list(get_choices(cli, 'lol', ['asub', 'bsub', 'csub'], '-')) == ['--csub-opt']
    assert list(get_choices(cli, 'lol', ['asub', 'bsub', 'csub'], '')) == []


def test_argument_choice():
    @click.command()
    @click.argument('arg1', required=False, type=click.Choice(['arg11', 'arg12']))
    @click.argument('arg2', required=False, type=click.Choice(['arg21', 'arg22']))
    @click.argument('arg3', required=False, type=click.Choice(['arg', 'argument']))
    def cli():
        pass

    assert list(get_choices(cli, 'lol', [], '')) == ['arg11', 'arg12']
    assert list(get_choices(cli, 'lol', [], 'arg')) == ['arg11', 'arg12']
    assert list(get_choices(cli, 'lol', ['arg11'], '')) == ['arg21', 'arg22']
    assert list(get_choices(cli, 'lol', ['arg12', 'arg21'], '')) == ['arg', 'argument']
    assert list(get_choices(cli, 'lol', ['arg12', 'arg21'], 'argu')) == ['argument']


def test_option_choice():
    @click.command()
    @click.option('--opt1', type=click.Choice(['opt11', 'opt12']))
    @click.option('--opt2', type=click.Choice(['opt21', 'opt22']))
    @click.option('--opt3', type=click.Choice(['opt', 'option']))
    def cli():
        pass

    assert list(get_choices(cli, 'lol', [], '-')) == ['--opt1', '--opt2', '--opt3']
    assert list(get_choices(cli, 'lol', [], '--opt')) == ['--opt1', '--opt2', '--opt3']
    assert list(get_choices(cli, 'lol', [], '--opt1=')) == ['opt11', 'opt12']
    assert list(get_choices(cli, 'lol', [], '--opt2=')) == ['opt21', 'opt22']
    assert list(get_choices(cli, 'lol', ['--opt2'], '=')) == ['opt21', 'opt22']
    assert list(get_choices(cli, 'lol', ['--opt2', '='], 'opt')) == ['opt21', 'opt22']
    assert list(get_choices(cli, 'lol', ['--opt1'], '')) == ['opt11', 'opt12']
    assert list(get_choices(cli, 'lol', ['--opt2'], '')) == ['opt21', 'opt22']
    assert list(get_choices(cli, 'lol', ['--opt1', 'opt11', '--opt2'], '')) == ['opt21', 'opt22']
    assert list(get_choices(cli, 'lol', ['--opt2', 'opt21'], '-')) == ['--opt1', '--opt3']
    assert list(get_choices(cli, 'lol', ['--opt1', 'opt11'], '-')) == ['--opt2', '--opt3']
    assert list(get_choices(cli, 'lol', ['--opt1'], 'opt')) == ['opt11', 'opt12']
    assert list(get_choices(cli, 'lol', ['--opt3'], 'opti')) == ['option']

    assert list(get_choices(cli, 'lol', ['--opt1', 'invalid_opt'], '-')) == ['--opt2', '--opt3']


def test_option_and_arg_choice():
    @click.command()
    @click.option('--opt1', type=click.Choice(['opt11', 'opt12']))
    @click.argument('arg1', required=False, type=click.Choice(['arg11', 'arg12']))
    @click.option('--opt2', type=click.Choice(['opt21', 'opt22']))
    def cli():
        pass

    assert list(get_choices(cli, 'lol', ['--opt1'], '')) == ['opt11', 'opt12']
    assert list(get_choices(cli, 'lol', [''], '--opt1=')) == ['opt11', 'opt12']
    assert list(get_choices(cli, 'lol', [], '')) == ['arg11', 'arg12']
    assert list(get_choices(cli, 'lol', ['--opt2'], '')) == ['opt21', 'opt22']


def test_boolean_flag_choice():
    @click.command()
    @click.option('--shout/--no-shout', default=False)
    @click.argument('arg', required=False, type=click.Choice(['arg1', 'arg2']))
    def cli(local_opt):
        pass

    assert list(get_choices(cli, 'lol', [], '-')) == ['--shout', '--no-shout']
    assert list(get_choices(cli, 'lol', ['--shout'], '')) == ['arg1', 'arg2']


def test_multi_value_option_choice():
    @click.command()
    @click.option('--pos', nargs=2, type=click.Choice(['pos1', 'pos2']))
    @click.argument('arg', required=False, type=click.Choice(['arg1', 'arg2']))
    def cli(local_opt):
        pass

    assert list(get_choices(cli, 'lol', ['--pos'], '')) == ['pos1', 'pos2']
    assert list(get_choices(cli, 'lol', ['--pos', 'pos1'], '')) == ['pos1', 'pos2']
    assert list(get_choices(cli, 'lol', ['--pos', 'pos1', 'pos2'], '')) == ['arg1', 'arg2']
    assert list(get_choices(cli, 'lol', ['--pos', 'pos1', 'pos2', 'arg1'], '')) == []


def test_multi_option_choice():
    @click.command()
    @click.option('--message', '-m', multiple=True, type=click.Choice(['m1', 'm2']))
    @click.argument('arg', required=False, type=click.Choice(['arg1', 'arg2']))
    def cli(local_opt):
        pass

    assert list(get_choices(cli, 'lol', ['-m'], '')) == ['m1', 'm2']
    assert list(get_choices(cli, 'lol', ['-m', 'm1', '-m'], '')) == ['m1', 'm2']
    assert list(get_choices(cli, 'lol', ['-m', 'm1'], '')) == ['arg1', 'arg2']


def test_variadic_argument_choice():
    @click.command()
    @click.argument('src', nargs=-1, type=click.Choice(['src1', 'src2']))
    def cli(local_opt):
        pass

    assert list(get_choices(cli, 'lol', ['src1', 'src2'], '')) == ['src1', 'src2']


def test_long_chain_choice():
    @click.group()
    def cli():
        pass

    @cli.group('sub')
    @click.option('--sub-opt', type=click.Choice(['subopt1', 'subopt2']))
    @click.argument('sub-arg', required=False, type=click.Choice(['subarg1', 'subarg2']))
    def sub(sub_opt):
        pass

    @sub.command('bsub')
    @click.option('--bsub-opt', type=click.Choice(['bsubopt1', 'bsubopt2']))
    @click.argument('bsub-arg1', required=False, type=click.Choice(['bsubarg1', 'bsubarg2']))
    @click.argument('bbsub-arg2', required=False, type=click.Choice(['bbsubarg1', 'bbsubarg2']))
    def bsub(bsub_opt):
        pass

    assert list(get_choices(cli, 'lol', ['sub'], '')) == ['subarg1', 'subarg2']
    assert list(get_choices(cli, 'lol', ['sub', '--sub-opt'], '')) == ['subopt1', 'subopt2']
    assert list(get_choices(cli, 'lol', ['sub', '--sub-opt', 'subopt1'], '')) == \
        ['subarg1', 'subarg2']
    assert list(get_choices(cli, 'lol',
        ['sub', '--sub-opt', 'subopt1', 'subarg1', 'bsub'], '-')) == ['--bsub-opt']
    assert list(get_choices(cli, 'lol',
        ['sub', '--sub-opt', 'subopt1', 'subarg1', 'bsub', '--bsub-opt'], '')) == \
        ['bsubopt1', 'bsubopt2']
    assert list(get_choices(cli, 'lol',
        ['sub', '--sub-opt', 'subopt1', 'subarg1', 'bsub', '--bsub-opt', 'bsubopt1', 'bsubarg1'],
                            '')) == ['bbsubarg1', 'bbsubarg2']
>>>>>>> 430c50a3
<|MERGE_RESOLUTION|>--- conflicted
+++ resolved
@@ -102,7 +102,6 @@
     assert list(get_choices(cli, 'lol', ['asub'], '')) == ['bsub']
     assert list(get_choices(cli, 'lol', ['asub', 'bsub'], '-')) == ['--bsub-opt']
     assert list(get_choices(cli, 'lol', ['asub', 'bsub'], '')) == ['csub']
-<<<<<<< HEAD
     assert list(get_choices(cli, 'lol', ['asub', 'bsub', 'csub'], '-')) == ['--csub-opt', '--csub']
     assert list(get_choices(cli, 'lol', ['asub', 'bsub', 'csub', '--csub-opt'], '')) == CSUB_OPT_CHOICES
     assert list(get_choices(cli, 'lol', ['asub', 'bsub', 'csub'], '--csub')) == ['--csub-opt', '--csub']
@@ -110,9 +109,6 @@
     assert list(get_choices(cli, 'lol', ['asub', 'bsub', 'csub', '--csub-opt'], 'f')) == ['foo']
     assert list(get_choices(cli, 'lol', ['asub', 'bsub', 'csub'], '')) == COLORS
     assert list(get_choices(cli, 'lol', ['asub', 'bsub', 'csub'], 'b')) == ['blue']
-=======
-    assert list(get_choices(cli, 'lol', ['asub', 'bsub', 'csub'], '-')) == ['--csub-opt']
-    assert list(get_choices(cli, 'lol', ['asub', 'bsub', 'csub'], '')) == []
 
 
 def test_argument_choice():
@@ -243,5 +239,4 @@
         ['bsubopt1', 'bsubopt2']
     assert list(get_choices(cli, 'lol',
         ['sub', '--sub-opt', 'subopt1', 'subarg1', 'bsub', '--bsub-opt', 'bsubopt1', 'bsubarg1'],
-                            '')) == ['bbsubarg1', 'bbsubarg2']
->>>>>>> 430c50a3
+                            '')) == ['bbsubarg1', 'bbsubarg2']