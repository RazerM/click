--- conflicted
+++ resolved
@@ -31,9 +31,6 @@
     :issue:`1116`
 -   Fix output on Windows Python 2.7 built with MSVC 14. :pr:`1342`
 -   Fix ``OSError`` when running in MSYS2. :issue:`1338`
-<<<<<<< HEAD
--   Fix error in new AppEngine environments. :issue:`1462`
-=======
 -   Fix ``OSError`` when redirecting to ``NUL`` stream on Windows.
     :issue:`1065`
 -   Fix error in new AppEngine environments. :issue:`1462`
@@ -62,7 +59,6 @@
     interpreter. :issue:`1139`
 -   Fix how default values for file-type options are shown during
     prompts. :issue:`914`
->>>>>>> 93d947c2
 
 
 Version 7.0
